#pragma once

#include <algorithm>
#include <array>
#include <chrono>
#include <iostream>
#include <limits>
#include <math.h>
#include <numeric>
#include <optional>
#include <tuple>

<<<<<<< HEAD
#include <ruckig/block.hpp>
#include <ruckig/brake.hpp>
=======
>>>>>>> 22bf5ee5
#include <ruckig/input_parameter.hpp>
#include <ruckig/output_parameter.hpp>
#include <ruckig/trajectory.hpp>


namespace ruckig {

//! Main class for the Ruckig algorithm.
template<size_t DOFs, bool throw_error = false, bool return_error_at_maximal_duration = true>
class Ruckig {
    //! Current input, only for comparison for recalculation
    InputParameter<DOFs> current_input;

    Result calculate(const InputParameter<DOFs>& input, OutputParameter<DOFs>& output) {
        current_input = input;

        if (!validate_input(input)) {
            return Result::ErrorInvalidInput;
        }

<<<<<<< HEAD
        CalculationResult result;

        if (input.path) {
            PathTrajectory<DOFs> trajectory {*(current_input.path), current_input.current_velocity, current_input.current_acceleration, current_input.target_velocity, current_input.target_acceleration};

            if (!trajectory.validate_boundary()) {
                return Result::ErrorInvalidInput;
            }

            result = trajectory.template calculate<throw_error>(current_input, delta_time);
            output.trajectory.set_data(trajectory);
        
        } else {
            ProfileTrajectory<DOFs> trajectory {};
            result = trajectory.template calculate<throw_error, return_error_at_maximal_duration>(current_input, delta_time);
            output.trajectory.set_data(trajectory);
=======
        Result result = output.trajectory.template calculate<throw_error, return_error_at_maximal_duration>(input, delta_time);
        if (result != Result::Working) {
            return result;
>>>>>>> 22bf5ee5
        }

        output.time = 0.0;
        output.new_calculation = true;

        switch (result) {
            case CalculationResult::ErrorExecutionTimeCalculation: return Result::ErrorExecutionTimeCalculation;
            case CalculationResult::ErrorSynchronizationCalculation: return Result::ErrorSynchronizationCalculation;
            case CalculationResult::ErrorTrajectoryDuration: return Result::ErrorTrajectoryDuration;
            case CalculationResult::Working: return Result::Working;
        }
    }

public:
    // Just a shorter notation
    using Input = InputParameter<DOFs>;
    using Output = OutputParameter<DOFs>;
    static constexpr size_t degrees_of_freedom {DOFs};

    //! Time step between updates (cycle time) in [s]
    double delta_time;

    explicit Ruckig() { }
    explicit Ruckig(double delta_time): delta_time(delta_time) { }

    bool validate_input(const InputParameter<DOFs>& input) const {
        for (size_t dof = 0; dof < DOFs; ++dof) {
            if (input.interface == Interface::Position && input.max_velocity[dof] <= std::numeric_limits<double>::min()) {
                return false;
            }

            if (input.min_velocity && input.min_velocity.value()[dof] >= -std::numeric_limits<double>::min()) {
                return false;
            }

            if (input.max_acceleration[dof] <= std::numeric_limits<double>::min()) {
                return false;
            }

            if (input.min_acceleration && input.min_acceleration.value()[dof] >= -std::numeric_limits<double>::min()) {
                return false;
            }

            if (input.max_jerk[dof] <= std::numeric_limits<double>::min()) {
                return false;
            }

            if (input.interface == Interface::Position && std::isnan(input.target_position[dof])) {
                return false;
            }

            if (input.interface == Interface::Position) {
                if (input.min_velocity) {
                    if (input.target_velocity[dof] > input.max_velocity[dof] || input.target_velocity[dof] < input.min_velocity.value()[dof]) {
                        return false;
                    }

                } else {
                    if (std::abs(input.target_velocity[dof]) > input.max_velocity[dof]) {
                        return false;
                    }
                }
            }

            if (input.min_acceleration) {
                if (input.target_acceleration[dof] > input.max_acceleration[dof] || input.target_acceleration[dof] < input.min_acceleration.value()[dof]) {
                    return false;
                }

            } else {
                if (std::abs(input.target_acceleration[dof]) > input.max_acceleration[dof]) {
                    return false;
                }
            }

            if (input.interface == Interface::Position) {
                double max_target_acceleration;
                if (input.min_velocity && input.target_velocity[dof] < 0) {
                    max_target_acceleration = std::sqrt(-2 * input.max_jerk[dof] * (input.min_velocity.value()[dof] - input.target_velocity[dof]));
                } else {
                    max_target_acceleration = std::sqrt(2 * input.max_jerk[dof] * (input.max_velocity[dof] - std::abs(input.target_velocity[dof])));
                }
                if (std::abs(input.target_acceleration[dof]) > max_target_acceleration) {
                    return false;
                }
            }
        }

        return true;
    }

    Result update(const InputParameter<DOFs>& input, OutputParameter<DOFs>& output) {
        auto start = std::chrono::high_resolution_clock::now();

        output.new_calculation = false;

        if (input != current_input) {
            auto result = calculate(input, output);
            if (result != Result::Working) {
                return result;
            }
        }

        output.time += delta_time;
        output.trajectory.at_time(output.time, output.new_position, output.new_velocity, output.new_acceleration);

        auto stop = std::chrono::high_resolution_clock::now();
        output.calculation_duration = std::chrono::duration_cast<std::chrono::nanoseconds>(stop - start).count() / 1000.0;

        current_input.current_position = output.new_position;
        current_input.current_velocity = output.new_velocity;
        current_input.current_acceleration = output.new_acceleration;

        if (output.time > output.trajectory.duration) {
            return Result::Finished;
        }

        return Result::Working;
    }
};

} // namespace ruckig<|MERGE_RESOLUTION|>--- conflicted
+++ resolved
@@ -10,11 +10,6 @@
 #include <optional>
 #include <tuple>
 
-<<<<<<< HEAD
-#include <ruckig/block.hpp>
-#include <ruckig/brake.hpp>
-=======
->>>>>>> 22bf5ee5
 #include <ruckig/input_parameter.hpp>
 #include <ruckig/output_parameter.hpp>
 #include <ruckig/trajectory.hpp>
@@ -35,8 +30,7 @@
             return Result::ErrorInvalidInput;
         }
 
-<<<<<<< HEAD
-        CalculationResult result;
+        Result result;
 
         if (input.path) {
             PathTrajectory<DOFs> trajectory {*(current_input.path), current_input.current_velocity, current_input.current_acceleration, current_input.target_velocity, current_input.target_acceleration};
@@ -47,26 +41,25 @@
 
             result = trajectory.template calculate<throw_error>(current_input, delta_time);
             output.trajectory.set_data(trajectory);
-        
+
         } else {
             ProfileTrajectory<DOFs> trajectory {};
             result = trajectory.template calculate<throw_error, return_error_at_maximal_duration>(current_input, delta_time);
             output.trajectory.set_data(trajectory);
-=======
-        Result result = output.trajectory.template calculate<throw_error, return_error_at_maximal_duration>(input, delta_time);
-        if (result != Result::Working) {
-            return result;
->>>>>>> 22bf5ee5
+
+            if (result != Result::Working) {
+                return result;
+            }
         }
 
         output.time = 0.0;
         output.new_calculation = true;
 
         switch (result) {
-            case CalculationResult::ErrorExecutionTimeCalculation: return Result::ErrorExecutionTimeCalculation;
-            case CalculationResult::ErrorSynchronizationCalculation: return Result::ErrorSynchronizationCalculation;
-            case CalculationResult::ErrorTrajectoryDuration: return Result::ErrorTrajectoryDuration;
-            case CalculationResult::Working: return Result::Working;
+            case Result::ErrorExecutionTimeCalculation: return Result::ErrorExecutionTimeCalculation;
+            case Result::ErrorSynchronizationCalculation: return Result::ErrorSynchronizationCalculation;
+            case Result::ErrorTrajectoryDuration: return Result::ErrorTrajectoryDuration;
+            case Result::Working: return Result::Working;
         }
     }
 
